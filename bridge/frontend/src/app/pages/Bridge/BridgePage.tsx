--- conflicted
+++ resolved
@@ -4,18 +4,9 @@
 import { RouteComponentProps } from 'react-router';
 import { Link } from 'react-router-dom';
 
-<<<<<<< HEAD
-import { Grid, Typography, Paper, Tabs, Tab, Box, TransfersList, Loading } from 'components';
-import { EthereumToSubstrate, SubstrateToEthereum, Settings } from 'features/tokenTransfer';
-import { IMessage } from 'components/TransfersList/TransfersList';
-import { useApi } from 'services/api';
-import { useSubscribable } from 'utils/hooks';
-import { useMessagesByIdsQuery } from 'generated/bridge-graphql';
-=======
 import { Grid, Typography, Paper, Tabs, Tab, Box } from 'components';
 import { EthereumToSubstrate, SubstrateToEthereum } from 'features/tokenTransfer';
 import { Messages } from 'features/transfersHistory';
->>>>>>> 7737cf0c
 
 import { routes } from '../../routes';
 
@@ -35,16 +26,7 @@
   settings: 2,
 };
 
-<<<<<<< HEAD
-const mockIds = [
-  '0x01f0f84df157d3324bed08dd9c2408402ec3ceaa0778465f0015d67b99d06812',
-  '0x021b75496294ad708a923e6b9554d3c5382b2127dffdd35f194d4f0ae42ed3c4',
-];
-
-function BridgePage(props: RouteComponentProps<{ sourceChain: SourceChain }> & IProps) {
-=======
 function BridgePage(props: RouteComponentProps<{ sourceChain: SourceChain }>) {
->>>>>>> 7737cf0c
   const classes = useStyles();
 
   const { match } = props;
