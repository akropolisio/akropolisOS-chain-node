import React from 'react';
import Grid from '@material-ui/core/Grid';
import Typography from '@material-ui/core/Typography';

import { useTranslate, tKeys as tKeysAll } from 'services/i18n';
import { useApi } from 'services/api';
import { VotingCard } from 'components/VotingCard/VotingCard';
import { Loading, Hint } from 'components';
import { useLimitProposalsQuery } from 'generated/bridge-graphql';
import { useSubscribable } from 'utils/react';

import { LimitsList } from '../LimitsList/LimitsList';
import { VoteButton } from '../VoteButton/VoteButton';

const tKeys = tKeysAll.features.limits.limitsProposalsList;

function LimitsProposalsList() {
  const api = useApi();
  const [account, accountMeta] = useSubscribable(() => api.getEthAccount$(), []);

  const { t } = useTranslate();

  const limitsProposalsResult = useLimitProposalsQuery();
  const limitProposals = limitsProposalsResult.data?.limitProposals;

  return (
    <Grid container spacing={3}>
      <Loading gqlResults={limitsProposalsResult} meta={accountMeta}>
        {!limitProposals?.length ? (
          <Grid item xs={12}>
            <Hint>
              <Typography>{t(tKeys.notFound.getKey())}</Typography>
            </Hint>
          </Grid>
        ) : (
          account &&
          limitProposals.map((limitProposal, index) => (
            <Grid key={index} item xs={6}>
              <VotingCard
                ethBlockNumber={limitProposal.ethBlockNumber}
                ethAddress={limitProposal.ethAddress}
                status={limitProposal.status}
                expansionPanelTitle={t(tKeys.showLimits.getKey())}
                expansionPanelDetails={
                  <LimitsList limitProposal={limitProposal} variant="compact" />
                }
              >
<<<<<<< HEAD
                {limitProposal.status === ProposalStatus.Pending ? (
                  <VotingCard.Voting>
                    <VoteButton proposalId={limitProposal.id} fromAddress={account} />
                  </VotingCard.Voting>
                ) : (
                  <VotingCard.Result>
                    {limitProposal.status === ProposalStatus.Approved && (
                      <Checked className={classes.votingForIcon} />
                    )}
                    {limitProposal.status === ProposalStatus.Declined && (
                      <ContainedCross className={classes.votingAgainstIcon} />
                    )}
                    <Typography variant="h6">
                      {t(tKeys.status[limitProposal.status].getKey())}
                    </Typography>
                  </VotingCard.Result>
                )}
=======
                <VotingCard.Voting>
                  <VoteButton proposalId={id} fromAddress={account} />
                </VotingCard.Voting>
>>>>>>> ff4ea90b
              </VotingCard>
            </Grid>
          ))
        )}
      </Loading>
    </Grid>
  );
}

export { LimitsProposalsList };<|MERGE_RESOLUTION|>--- conflicted
+++ resolved
@@ -45,29 +45,9 @@
                   <LimitsList limitProposal={limitProposal} variant="compact" />
                 }
               >
-<<<<<<< HEAD
-                {limitProposal.status === ProposalStatus.Pending ? (
-                  <VotingCard.Voting>
-                    <VoteButton proposalId={limitProposal.id} fromAddress={account} />
-                  </VotingCard.Voting>
-                ) : (
-                  <VotingCard.Result>
-                    {limitProposal.status === ProposalStatus.Approved && (
-                      <Checked className={classes.votingForIcon} />
-                    )}
-                    {limitProposal.status === ProposalStatus.Declined && (
-                      <ContainedCross className={classes.votingAgainstIcon} />
-                    )}
-                    <Typography variant="h6">
-                      {t(tKeys.status[limitProposal.status].getKey())}
-                    </Typography>
-                  </VotingCard.Result>
-                )}
-=======
                 <VotingCard.Voting>
-                  <VoteButton proposalId={id} fromAddress={account} />
+                  <VoteButton proposalId={limitProposal.id} fromAddress={account} />
                 </VotingCard.Voting>
->>>>>>> ff4ea90b
               </VotingCard>
             </Grid>
           ))
