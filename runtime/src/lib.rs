--- conflicted
+++ resolved
@@ -59,11 +59,8 @@
 
 mod dao;
 mod marketplace;
-<<<<<<< HEAD
 mod token;
-=======
 mod types;
->>>>>>> a3ac01a1
 
 /// Opaque types. These are used by the CLI to instantiate machinery that don't need to know
 /// the specifics of the runtime. They can then be made to be agnostic over specific formats
@@ -165,8 +162,6 @@
     type OnTimestampSet = Aura;
 }
 
-// impl new_traits_and_types::Currency for balances {}
-
 impl balances::Trait for Runtime {
     /// The type for recording an account's balance.
     type Balance = u128;
@@ -286,7 +281,7 @@
 
 impl token::Trait for Runtime {
 	type Event = Event;	
-    type TokenBalance = u64;
+  type TokenBalance = u64;
 	type TokenId = u32;
 
 }
@@ -316,7 +311,7 @@
 		Contract: contract::{Module, Call, Config<T>, Event<T>},
 		Dao: dao::{Module, Call, Storage, Event<T>},
 		Marketplace: marketplace::{Module, Call, Storage, Event<T>},
-        Token: token::{Module, Call, Storage, Event<T>},
+    Token: token::{Module, Call, Storage, Event<T>},
 	}
 );
 
