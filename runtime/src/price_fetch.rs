--- conflicted
+++ resolved
@@ -13,9 +13,7 @@
 use sp_runtime::{
     offchain::http,
     traits::Zero,
-    transaction_validity::{
-        InvalidTransaction, TransactionValidity, ValidTransaction,
-    },
+    transaction_validity::{InvalidTransaction, TransactionValidity, ValidTransaction},
 };
 /// A runtime module template with necessary imports
 
@@ -55,36 +53,28 @@
     app_crypto!(sr25519, KEY_TYPE);
 }
 
-<<<<<<< HEAD
-pub const FETCHED_CRYPTOS: [(&[u8], &[u8], &[u8]); 2] = [
-    // pub const FETCHED_CRYPTOS: [(&[u8], &[u8], &[u8]); 6] = [
-    //   (b"BTC", b"coincap",
-    //     b"https://api.coincap.io/v2/assets/bitcoin"),
-    //   (b"BTC", b"cryptocompare",
-    //     b"https://min-api.cryptocompare.com/data/price?fsym=BTC&tsyms=USD"),
-    //   (b"ETH", b"coincap",
-    //    b"https://api.coincap.io/v2/assets/ethereum"),
-    //   (b"ETH", b"cryptocompare",
-    // b"https://min-api.cryptocompare.com/data/price?fsym=ETH&tsyms=USD"),
-    (b"cDAI", b"coincap", b"https://api.coincap.io/v2/assets/dai"),
+pub const FETCHED_CRYPTOS: [(&[u8], &[u8], &[u8]); 5] = [
+    (b"DAI", b"coincap", b"https://api.coincap.io/v2/assets/dai"),
+    (
+        b"DAI",
+        b"cryptocompare",
+        b"https://min-api.cryptocompare.com/data/price?fsym=DAI&tsyms=USD",
+    ),
+    (
+        b"USDT",
+        b"cryptocompare",
+        b"https://min-api.cryptocompare.com/data/price?fsym=USDT&tsyms=USD",
+    ),
+    (
+        b"USDC",
+        b"cryptocompare",
+        b"https://min-api.cryptocompare.com/data/price?fsym=USDC&tsyms=USD",
+    ),
     (
         b"cDAI",
-        b"cryptocompare",
-        b"https://min-api.cryptocompare.com/data/price?fsym=cDAI&tsyms=USD",
+        b"coingecko",
+        b"https://api.coingecko.com/api/v3/simple/price?ids=cDAI&vs_currencies=USD",
     ),
-=======
-pub const FETCHED_CRYPTOS: [(&[u8], &[u8], &[u8]); 5] = [
-  (b"DAI", b"coincap",
-    b"https://api.coincap.io/v2/assets/dai"),
-  (b"DAI", b"cryptocompare",
-    b"https://min-api.cryptocompare.com/data/price?fsym=DAI&tsyms=USD"),
-  (b"USDT", b"cryptocompare",
-    b"https://min-api.cryptocompare.com/data/price?fsym=USDT&tsyms=USD"),
-  (b"USDC", b"cryptocompare",
-    b"https://min-api.cryptocompare.com/data/price?fsym=USDC&tsyms=USD"),
-  (b"cDAI", b"coingecko",
-    b"https://api.coingecko.com/api/v3/simple/price?ids=cDAI&vs_currencies=USD"),
->>>>>>> 7db36353
 ];
 
 enum TransactionType {
@@ -380,21 +370,9 @@
         let remote_url_str = core::str::from_utf8(remote_url)
             .map_err(|_| "Error in converting remote_url to string")?;
 
-<<<<<<< HEAD
         let pending = http::Request::get(remote_url_str)
             .send()
             .map_err(|_| "Error in sending http GET request")?;
-=======
-    let price = match remote_src {
-      src if src == b"coingecko" => Self::fetch_price_from_coingecko(json)
-        .map_err(|_| "fetch_price_from_coingecko error"),
-      src if src == b"coincap" => Self::fetch_price_from_coincap(json)
-        .map_err(|_| "fetch_price_from_coincap error"),
-      src if src == b"cryptocompare" => Self::fetch_price_from_cryptocompare(json)
-        .map_err(|_| "fetch_price_from_cryptocompare error"),
-      _ => Err("Unknown remote source"),
-    }?;
->>>>>>> 7db36353
 
         let response = pending
             .wait()
@@ -416,7 +394,6 @@
         )
         .map_err(|_| "JSON parsing error")?;
 
-<<<<<<< HEAD
         Ok(json_val)
     }
 
@@ -430,6 +407,8 @@
         let json = Self::fetch_json(remote_url)?;
 
         let price = match remote_src {
+            src if src == b"coingecko" => Self::fetch_price_from_coingecko(json)
+                .map_err(|_| "fetch_price_from_coingecko error"),
             src if src == b"coincap" => {
                 Self::fetch_price_from_coincap(json).map_err(|_| "fetch_price_from_coincap error")
             }
@@ -476,8 +455,9 @@
         );
 
         let json = Self::fetch_json(remote_url)?;
-
         let price = match remote_src {
+            src if src == b"coingecko" => Self::fetch_price_from_coingecko(json)
+                .map_err(|_| "fetch_price_from_coingecko error"),
             src if src == b"coincap" => {
                 Self::fetch_price_from_coincap(json).map_err(|_| "fetch_price_from_coincap error")
             }
@@ -508,51 +488,18 @@
         Ok((val_f64 * 10000.).round() as u64)
     }
 
+    fn fetch_price_from_coingecko(json_val: JsonValue) -> Result<u64> {
+        // Expected JSON shape:
+        //   r#"{"cdai":{"usd": 7064.16}}"#;
+        let val_f64: f64 = json_val.get_object()[0].1.get_object()[0]
+            .1
+            .get_number_f64();
+        Ok(Self::round_value(val_f64))
+    }
+
     fn fetch_price_from_coincap(json_val: JsonValue) -> Result<u64> {
         // Expected JSON shape:
         //   r#"{"data":{"priceUsd":"8172.2628346190447316"}}"#;
-=======
-  fn round_value(v: f64) -> u64{
-    (v * 1000000.).round() as u64
-  }
-
-  fn fetch_price_from_cryptocompare(json_val: JsonValue) -> Result<u64> {
-    // Expected JSON shape:
-    //   r#"{"USD": 7064.16}"#;
-    let val_f64: f64 = json_val.get_object()[0].1.get_number_f64();
-    Ok(Self::round_value(val_f64))
-}
-
-fn fetch_price_from_coingecko(json_val: JsonValue) -> Result<u64> {
-    // Expected JSON shape:
-    //   r#"{"cdai":{"usd": 7064.16}}"#;
-    let val_f64: f64 = json_val.get_object()[0].1.get_object()[0].1.get_number_f64();
-    Ok(Self::round_value(val_f64))
-}
-
-fn fetch_price_from_coincap(json_val: JsonValue) -> Result<u64> {
-    // Expected JSON shape:
-    //   r#"{"data":{"priceUsd":"8172.2628346190447316"}}"#;
-    
-    const PRICE_KEY: &[u8] = b"priceUsd";
-    let data = json_val.get_object()[0].1.get_object();
-    
-    let (_, v) = data.iter()
-    .filter(|(k, _)| PRICE_KEY.to_vec() == Self::vecchars_to_vecbytes(k))
-    .nth(0)
-    .ok_or("fetch_price_from_coincap: JSON does not conform to expectation")?;
-    
-    // `val` contains the price, such as "222.333" in bytes form
-    let val_u8: Vec<u8> = v.get_bytes();
-    
-    // Convert to number
-    let val_f64: f64 = core::str::from_utf8(&val_u8)
-    .map_err(|_| "fetch_price_from_coincap: val_f64 convert to string error")?
-    .parse::<f64>()
-    .map_err(|_| "fetch_price_from_coincap: val_u8 parsing to f64 error")?;
-    Ok(Self::round_value(val_f64))
-}
->>>>>>> 7db36353
 
         const PRICE_KEY: &[u8] = b"priceUsd";
         let data = json_val.get_object()[0].1.get_object();
